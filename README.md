| [Linux][lin-link] |  [Codecov][cov-link]  |
| :---------------: | :-------------------: |
| ![lin-badge]      | ![cov-badge]          |

[lin-badge]: https://travis-ci.org/phillyfan1138/fang_oost_option_rust.svg?branch=master "Travis build status"
[lin-link]:  https://travis-ci.org/phillyfan1138/fang_oost_option_rust "Travis build status"
[cov-badge]: https://codecov.io/gh/phillyfan1138/fang_oost_option_rust/branch/master/graph/badge.svg
[cov-link]:  https://codecov.io/gh/phillyfan1138/fang_oost_option_rust

# Fang-Oosterlee Option Pricing for Rust

Implements [Fang-Oosterlee](https://mpra.ub.uni-muenchen.de/8914/4/MPRA_paper_8914.pdf) option pricing in Rust.  Documentation is at [docs.rs](https://docs.rs/fang_oost_option/0.21.5/fang_oost_option/)

## Use

Put the following in your Cargo.toml:

```toml
[dependencies]
fang_oost_option = "0.21"
```

Import and use:

```rust
extern crate num_complex;
use num_complex::Complex;
extern crate fang_oost_option;
use fang_oost_option::option_pricing;
let num_u:usize = 256;
let asset = 50.0;
let strikes = vec![5000.0, 75.0, 50.0, 40.0, 0.03];
let rate = 0.03;
let t_maturity = 0.5;
let volatility:f64 = 0.3; 
//As an example, cf is standard diffusion
let cf = |u: &Complex<f64>| {
    ((rate-volatility*volatility*0.5)*t_maturity*u+volatility*volatility*t_maturity*u*u*0.5).exp()
};
let prices = option_pricing::fang_oost_call_price(
    num_u, asset, &strikes, 
    rate, t_maturity, &cf
);
```


# Speed

<<<<<<< HEAD
The benchmarks are comparable to my [C++](https://github.com/phillyfan1138/FangOost) implementation.  To run the tests with benchmarking, use `cargo test --release -- --nocapture`.  To run the rust internal benchmark, switch to nightly rust (`rustup default nightly`) and run `cargo bench`.  
=======
The benchmarks are comparable to my C++ implementation.  The tests ran in 8 to 50 milliseconds in rust compared to 17-49 milliseconds in C++.  To run the tests with benchmarking, use `cargo test --release -- --nocapture`.

To run raw benchmark, checkout the `benchmark` branch and run `cargo bench`.  Note that this only works with nightly (switch using `rustup default nightly`).
>>>>>>> 28ce0a8b
<|MERGE_RESOLUTION|>--- conflicted
+++ resolved
@@ -46,10 +46,4 @@
 
 # Speed
 
-<<<<<<< HEAD
-The benchmarks are comparable to my [C++](https://github.com/phillyfan1138/FangOost) implementation.  To run the tests with benchmarking, use `cargo test --release -- --nocapture`.  To run the rust internal benchmark, switch to nightly rust (`rustup default nightly`) and run `cargo bench`.  
-=======
-The benchmarks are comparable to my C++ implementation.  The tests ran in 8 to 50 milliseconds in rust compared to 17-49 milliseconds in C++.  To run the tests with benchmarking, use `cargo test --release -- --nocapture`.
-
-To run raw benchmark, checkout the `benchmark` branch and run `cargo bench`.  Note that this only works with nightly (switch using `rustup default nightly`).
->>>>>>> 28ce0a8b
+The benchmarks are comparable to my [C++](https://github.com/phillyfan1138/FangOost) implementation.  To run the tests with benchmarking, use `cargo test --release -- --nocapture`.  To run the rust internal benchmark, switch to nightly rust (`rustup default nightly`) and run `cargo bench`.  